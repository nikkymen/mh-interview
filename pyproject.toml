[project]
name = "mh-interview"
version = "0.1.0"
description = "Aggregate features from time series"
readme = "README.md"
requires-python = "==3.9.5"
dependencies = [
    "numpy<2",
<<<<<<< HEAD
    "opencv-python>=4.11.0.86",
=======
    "openai>=1.108.0",
>>>>>>> d527502b
    "pyarrow>=21.0.0",
    "seaborn==0.13.2",
    "setuptools==80.9.0",
    "tables>=3.9.2",
    "tsfresh==0.21.0",
]<|MERGE_RESOLUTION|>--- conflicted
+++ resolved
@@ -6,11 +6,7 @@
 requires-python = "==3.9.5"
 dependencies = [
     "numpy<2",
-<<<<<<< HEAD
-    "opencv-python>=4.11.0.86",
-=======
     "openai>=1.108.0",
->>>>>>> d527502b
     "pyarrow>=21.0.0",
     "seaborn==0.13.2",
     "setuptools==80.9.0",
